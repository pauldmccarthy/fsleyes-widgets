#!/usr/bin/env python
#
# __init__.py - fsleyes-widgets
#
# Author: Paul McCarthy <pauldmccarthy@gmail.com>
#
"""The ``fsleyes_widgets`` package contains various custom :mod:`wx` widgets
and utilities used by FSLeyes.


Some of the controls in ``fsleyes_widgets`` are duplicates of controls which
are already available in ``wx`` or ``wx.lib.agw``. In these instances, I wrote
my own implementations to work around annoying, quirky, and/or downright buggy
behaviour in the existing controls.


This file is used to store the current ``fsleyes-widgets`` version.
"""


<<<<<<< HEAD
__version__ = '0.2.0'
=======
__version__ = '0.2.1'
>>>>>>> d0b79ca4


from fsleyes_widgets.utils import (WX_PYTHON,
                                   WX_PHOENIX,
                                   wxversion,
                                   isalive)<|MERGE_RESOLUTION|>--- conflicted
+++ resolved
@@ -18,11 +18,7 @@
 """
 
 
-<<<<<<< HEAD
-__version__ = '0.2.0'
-=======
 __version__ = '0.2.1'
->>>>>>> d0b79ca4
 
 
 from fsleyes_widgets.utils import (WX_PYTHON,
