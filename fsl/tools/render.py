--- conflicted
+++ resolved
@@ -30,16 +30,7 @@
 
 import props
 import fslview_parseargs
-<<<<<<< HEAD
-
-import fsl.fslview.displaycontext as displaycontext
-import fsl.utils.layout           as fsllayout
-import fsl.utils.colourbarbitmap  as cbarbitmap
-import fsl.utils.textbitmap       as textbitmap
-import fsl.data.strings           as strings
-import fsl.data.image             as fslimage
-import fsl.data.constants         as constants
-=======
+
 import fsl.utils.layout                        as fsllayout
 import fsl.utils.colourbarbitmap               as cbarbitmap
 import fsl.utils.textbitmap                    as textbitmap
@@ -49,7 +40,6 @@
 import fsl.fslview.displaycontext              as displaycontext
 import fsl.fslview.displaycontext.orthoopts    as orthoopts
 import fsl.fslview.displaycontext.lightboxopts as lightboxopts
->>>>>>> 96ac47b6
 
 
 if   sys.platform.startswith('linux'): _LD_LIBRARY_PATH = 'LD_LIBRARY_PATH'
@@ -417,14 +407,9 @@
 
         canvases[i] = c.getBitmap()
 
-<<<<<<< HEAD
     # Show/hide orientation labels -
     # not supported on lightbox view
-    if args.scene == 'lightbox' or args.hideLabels:
-=======
-    # Disable labels for now
     if args.scene == 'lightbox' or not sceneOpts.showLabels:
->>>>>>> 96ac47b6
         labelBmps = None
     else:
         labelBmps = buildLabelBitmaps(imageList,
@@ -437,20 +422,12 @@
     # layout
     if args.scene == 'lightbox':
         layout = fsllayout.Bitmap(canvases[0])
-<<<<<<< HEAD
-    else: layout = fsllayout.buildOrthoLayout(canvases,
-                                              labelBmps,
-                                              args.layout,
-                                              not args.hideLabels,
-                                              LABEL_SIZE)
-=======
     else:
         layout = fsllayout.buildOrthoLayout(canvases,
                                             labelBmps,
                                             sceneOpts.layout,
                                             sceneOpts.showLabels,
                                             LABEL_SIZE)
->>>>>>> 96ac47b6
 
     # Render a colour bar if required
     if sceneOpts.showColourBar:
@@ -504,16 +481,9 @@
         mainParser.print_usage()
         sys.exit(1)
 
-<<<<<<< HEAD
-    if namespace.scene not in ('lightbox', 'ortho'):
-        print 'Error: scene option is required'
-        mainParser.print_usage()
-        sys.exit(1)
-=======
     if namespace.scene is None:
         log.info('Scene option not specified - defaulting to ortho')
         namespace.scene = 'ortho'
->>>>>>> 96ac47b6
  
     return namespace
 
@@ -530,18 +500,6 @@
     # goes through the list of images to be
     # loaded.
     def load(image):
-<<<<<<< HEAD
-        print 'Loading image {} ...'.format(image)
-    def error(image, error):
-        print 'Error loading image {}: '.format(image, error)
-
-    # Load the images specified on the command
-    # line, and configure the scene
-    fslview_parseargs.handleImageArgs(
-        args, imageList, displayCtx, loadFunc=load, errorFunc=error)
-    
-    fslview_parseargs.handleSceneArgs(args, imageList, displayCtx)
-=======
         log.info('Loading image {} ...'.format(image))
     def error(image, error):
         log.info('Error loading image {}: '.format(image, error))
@@ -553,7 +511,6 @@
 
     if len(imageList) == 0:
         raise RuntimeError('At least one image must be specified')
->>>>>>> 96ac47b6
 
     return imageList, displayCtx
  
